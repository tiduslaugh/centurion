#include <gtest/gtest.h>

#include <cmath>        // abs, sqrt
#include <iostream>     // clog
#include <type_traits>  // ...

#include "core/logging.hpp"
#include "math.hpp"
#include "serialization_utils.hpp"

static_assert(std::is_nothrow_default_constructible_v<cen::ipoint>);
static_assert(std::is_nothrow_destructible_v<cen::ipoint>);
static_assert(std::is_nothrow_copy_constructible_v<cen::ipoint>);
static_assert(std::is_nothrow_copy_assignable_v<cen::ipoint>);
static_assert(std::is_nothrow_move_constructible_v<cen::ipoint>);
static_assert(std::is_nothrow_move_assignable_v<cen::ipoint>);

static_assert(std::is_nothrow_default_constructible_v<cen::fpoint>);
static_assert(std::is_nothrow_destructible_v<cen::fpoint>);
static_assert(std::is_nothrow_copy_constructible_v<cen::fpoint>);
static_assert(std::is_nothrow_copy_assignable_v<cen::fpoint>);
static_assert(std::is_nothrow_move_constructible_v<cen::fpoint>);
static_assert(std::is_nothrow_move_assignable_v<cen::fpoint>);

static_assert(cen::fpoint::floating);
static_assert(!cen::ipoint::floating);

static_assert(cen::ipoint::integral);
static_assert(!cen::fpoint::integral);

TEST(Point, GetDistanceUnitXStep)
{
  const cen::ipoint a{0, 0};
  const cen::ipoint b{1, 0};

  ASSERT_EQ(cen::distance(a, b), 1);
  ASSERT_EQ(cen::distance(b, a), 1);
}

TEST(Point, GetDistanceUnitYStep)
{
  const cen::ipoint a{0, 0};
  const cen::ipoint b{0, 1};

  ASSERT_EQ(cen::distance(a, b), 1);
  ASSERT_EQ(cen::distance(b, a), 1);
}

<<<<<<< HEAD
TEST(Point, GetDistance)
=======
TEST(Point, DistanceInt)
>>>>>>> 4c35fd4c
{
  const cen::ipoint a{42, 38};
  const cen::ipoint b{357, 752};
  const auto expected = 780;

  ASSERT_FLOAT_EQ(cen::distance(a, b), expected);
  ASSERT_FLOAT_EQ(cen::distance(b, a), expected);
}

TEST(Point, DistanceFloat)
{
  const cen::fpoint a{189, 86};
  const cen::fpoint b{66, 36};
  const auto expected = 17.0f * std::sqrt(61.0f);

  ASSERT_FLOAT_EQ(cen::distance(a, b), expected);
  ASSERT_FLOAT_EQ(cen::distance(b, a), expected);
}

TEST(Point, EqualityOperatorReflexivity)
{
  const cen::fpoint point;
  ASSERT_EQ(point, point);
}

TEST(Point, EqualityOperatorComparisonSame)
{
  const cen::fpoint fst{211.5f, 823.1f};
  const cen::fpoint snd{fst};
  ASSERT_EQ(fst, snd);
  ASSERT_EQ(snd, fst);
  ASSERT_FALSE(fst != snd);
  ASSERT_FALSE(snd != fst);
}

TEST(Point, EqualityOperatorComparisonDifferent)
{
  const cen::fpoint fst{531.5f, 8313.4f};
  const cen::fpoint snd{34.2f, 173.3f};
  ASSERT_NE(fst, snd);
  ASSERT_NE(snd, fst);
}

TEST(Point, InequalityOperatorSelf)
{
  const cen::fpoint point;
  ASSERT_FALSE(point != point);
}

TEST(Point, InequalityOperatorDifferent)
{
  const cen::fpoint fst{8392.5f, 12452.4f};
  const cen::fpoint snd{5236.2f, 321.3f};
  ASSERT_NE(fst, snd);
  ASSERT_NE(snd, fst);
}

TEST(Point, InequalityOperatorEqual)
{
  const cen::fpoint fst{211.5f, 823.1f};
  const cen::fpoint snd{fst};
  ASSERT_FALSE(fst != snd);
  ASSERT_FALSE(snd != fst);
}

TEST(Point, AdditionOperator)
{
  const cen::fpoint fst{62.4f, 381.3f};
  const cen::fpoint snd{779.3f, 819.3f};

  const auto expectedX = fst.x() + snd.x();
  const auto expectedY = fst.y() + snd.y();

  const auto fstSnd = fst + snd;
  ASSERT_EQ(fstSnd.x(), expectedX);
  ASSERT_EQ(fstSnd.y(), expectedY);

  const auto sndFst = snd + fst;
  ASSERT_EQ(sndFst.x(), expectedX);
  ASSERT_EQ(sndFst.y(), expectedY);
}

TEST(Point, SubtractionOperator)
{
  const cen::fpoint fst{673, 123};
  const cen::fpoint snd{-547, 451};

  const auto fstSnd = fst - snd;
  ASSERT_EQ(fstSnd.x(), fst.x() - snd.x());
  ASSERT_EQ(fstSnd.y(), fst.y() - snd.y());

  const auto sndFst = snd - fst;
  ASSERT_EQ(sndFst.x(), snd.x() - fst.x());
  ASSERT_EQ(sndFst.y(), snd.y() - fst.y());

  ASSERT_NE(fstSnd, sndFst);
}

TEST(Point, IPointToFPoint)
{
  const cen::ipoint source{684, 912};
  const auto result = cen::cast<cen::fpoint>(source);

  ASSERT_EQ(result.x(), static_cast<float>(source.x()));
  ASSERT_EQ(result.y(), static_cast<float>(source.y()));
}

TEST(Point, FPointToIPoint)
{
  const cen::fpoint source{58.8f, 123.4f};
  const auto result = cen::cast<cen::ipoint>(source);

  ASSERT_EQ(result.x(), static_cast<int>(source.x()));
  ASSERT_EQ(result.y(), static_cast<int>(source.y()));
}

TEST(Point, Get)
{
  const cen::fpoint point{3923.3f, 7718.1f};
  const auto& ptr = point.get();

  ASSERT_EQ(point.x(), ptr.x);
  ASSERT_EQ(point.y(), ptr.y);
}

TEST(Point, Data)
{
  const cen::ipoint ip{123, 456};
  ASSERT_TRUE(ip.data());
  ASSERT_EQ(123, ip.data()->x);
  ASSERT_EQ(456, ip.data()->y);
}

TEST(Point, ToString)
{
  const cen::ipoint ip{123, 456};
  cen::log_info_raw(cen::to_string(ip));

  const cen::fpoint fp{12.3f, 45.6f};
  cen::log_info_raw(cen::to_string(fp));
}

TEST(Point, StreamOperator)
{
  const cen::ipoint ip{123, 456};
  std::clog << ip << '\n';

  const cen::fpoint fp{12.3f, 45.6f};
  std::clog << fp << '\n';
}

TEST(Point, Serialization)
{
  const auto x = 839.9f;
  const auto y = 931.5f;
  serialize_save("point.binary", cen::fpoint{x, y});

  const auto point = serialize_create<cen::fpoint>("point.binary");
  ASSERT_EQ(x, point.x());
  ASSERT_EQ(y, point.y());
}<|MERGE_RESOLUTION|>--- conflicted
+++ resolved
@@ -46,11 +46,7 @@
   ASSERT_EQ(cen::distance(b, a), 1);
 }
 
-<<<<<<< HEAD
-TEST(Point, GetDistance)
-=======
 TEST(Point, DistanceInt)
->>>>>>> 4c35fd4c
 {
   const cen::ipoint a{42, 38};
   const cen::ipoint b{357, 752};
