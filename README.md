--- conflicted
+++ resolved
@@ -1,9 +1,5 @@
 # <img src="meta/centurion.png" alt="Centurion" width="200"/> 
-<<<<<<< HEAD
-[![version](https://img.shields.io/badge/version-6.0.0-blue.svg)](https://semver.org) [![Language](https://img.shields.io/badge/C%2B%2B-20-blue.svg)](https://en.wikipedia.org/wiki/C%2B%2B#Standardization) ![GitHub repo size](https://img.shields.io/github/repo-size/albin-johansson/Centurion) [![License](https://img.shields.io/badge/license-MIT-blue.svg)](https://opensource.org/licenses/MIT)
-=======
 [![version](https://img.shields.io/badge/version-5.1.0-blue.svg)](https://semver.org) [![Language](https://img.shields.io/badge/C%2B%2B-17-blue.svg)](https://en.wikipedia.org/wiki/C%2B%2B#Standardization) ![GitHub repo size](https://img.shields.io/github/repo-size/albin-johansson/Centurion) [![License](https://img.shields.io/badge/license-MIT-blue.svg)](https://opensource.org/licenses/MIT)
->>>>>>> 2758b8dc
 
 |  Build           |  Status       |
 | ---------------- | ------------- |
@@ -18,7 +14,7 @@
 
 ## Why Centurion?
 
-As a result of Centurion utilizing the power of C++20, the library is much more intuitive and easy to use that raw SDL2. Centurion will take care of the memory management for you and protect you from silly type-errors. Furthermore, unlike other wrapper libraries for SDL2, Centurion actively tries to improve the SDL APIs, instead of just mirroring them.
+As a result of Centurion utilizing the power of C++17, the library is much more intuitive and easy to use that raw SDL2. Centurion will take care of the memory management for you and protect you from silly type-errors. Furthermore, unlike other wrapper libraries for SDL2, Centurion actively tries to improve the SDL APIs, instead of just mirroring them.
 
 ## Documentation
 
