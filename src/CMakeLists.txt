cmake_minimum_required(VERSION 3.15)

project(centurion-src)

set(SOURCE_FILES
<<<<<<< HEAD
        ../include/centurion_cfg.hpp
        ../include/types.hpp
        ../include/graphics_drivers.hpp
        ../include/window.hpp
        ../include/window_utils.hpp
        ../include/font.hpp
        ../include/renderer.hpp
        ../include/joystick.hpp
        ../include/texture.hpp
        ../include/exception.hpp
        ../include/centurion_api.hpp
        ../include/centurion.hpp
        ../include/colors.hpp
        ../include/pref_path.hpp
        ../include/base_path.hpp
        ../include/platform.hpp
        ../include/counter.hpp
        ../include/log.hpp
        ../include/blend_mode.hpp
        ../include/message_box.hpp
        ../include/color.hpp
        ../include/rect.hpp
        ../include/point.hpp
        ../include/key_state.hpp
        ../include/mouse_state.hpp
        ../include/surface.hpp
        ../include/pixel_format.hpp
        ../include/cursor.hpp
        ../include/cpu.hpp
        ../include/ram.hpp
        ../include/battery.hpp
        ../include/screen.hpp
        ../include/scan_code.hpp
        ../include/touch.hpp
        ../include/mouse_button.hpp
        ../include/event_type.hpp
        ../include/event.hpp
        ../include/button_state.hpp
        ../include/controller.hpp
        ../include/area.hpp
        ../include/key_modifier.hpp
        ../include/hints.hpp
        ../include/touch.hpp
        ../include/font_cache.hpp
        ../include/unicode_string.hpp
        ../include/scale_mode.hpp
        ../include/thread.hpp
        ../include/mutex.hpp
        ../include/scoped_lock.hpp
        ../include/try_lock.hpp
        ../include/condition.hpp
        ../include/semaphore.hpp
        ../include/clipboard.hpp
        ../include/sdl_string.hpp
        ../include/texture_access.hpp

        ../include/detail/utils.hpp
        ../include/detail/static_bimap.hpp
        ../include/detail/to_string.hpp
        ../include/detail/stack_resource.hpp

        core/centurion.cpp
        core/exception.cpp

        misc/log.cpp

        graphics/font.cpp
        graphics/font_cache.cpp
        graphics/texture.cpp
        graphics/message_box.cpp
        graphics/message_box_button.cpp
        graphics/message_box_color_scheme.cpp
        graphics/surface.cpp
        graphics/graphics_drivers.cpp
        graphics/color.cpp

        system/base_path.cpp
        system/pref_path.cpp
        system/platform.cpp
        system/battery.cpp
        system/screen.cpp
        system/clipboard.cpp

        input/key_state.cpp
        input/mouse_state.cpp
        input/touch.cpp
        input/key_code.cpp
        input/scan_code.cpp

        event/event.cpp
        event/quit_event.cpp
        event/window_event.cpp
        event/keyboard_event.cpp
        event/audio_device_event.cpp
        event/controller_axis_event.cpp
        event/controller_button_event.cpp
        event/controller_device_event.cpp
        event/dollar_gesture_event.cpp
        event/drop_event.cpp
        event/touch_finger_event.cpp
        event/joy_axis_event.cpp
        event/joy_ball_event.cpp
        event/joy_hat_event.cpp
        event/joy_button_event.cpp
        event/joy_device_event.cpp
        event/mouse_motion_event.cpp
        event/mouse_button_event.cpp
        event/mouse_wheel_event.cpp
        event/multi_gesture_event.cpp
        event/text_editing_event.cpp
        event/text_input_event.cpp

        thread/scoped_lock.cpp
        thread/mutex.cpp
        thread/condition.cpp
        thread/try_lock.cpp
        thread/semaphore.cpp)
=======
    ../include/area.hpp

    ../include/base_path.hpp
    ../include/battery.hpp
    ../include/blend_mode.hpp
    ../include/button_state.hpp

    ../include/cast.hpp
    ../include/centurion.hpp
    ../include/centurion_api.hpp
    ../include/centurion_cfg.hpp
    ../include/clipboard.hpp
    ../include/color.hpp
    ../include/colors.hpp
    ../include/condition.hpp
    ../include/controller.hpp
    ../include/counter.hpp
    ../include/cpu.hpp
    ../include/cursor.hpp
    ../include/czstring.hpp

    ../include/event_type.hpp
    ../include/event.hpp
    ../include/exception.hpp

    ../include/font.hpp
    ../include/font_cache.hpp

    ../include/graphics_drivers.hpp

    ../include/hints.hpp

    ../include/integers.hpp

    ../include/joystick.hpp

    ../include/key_code.hpp
    ../include/key_modifier.hpp
    ../include/key_state.hpp

    ../include/log.hpp

    ../include/message_box.hpp
    ../include/mouse_button.hpp
    ../include/mouse_state.hpp
    ../include/mutex.hpp

    ../include/not_null.hpp

    ../include/owner.hpp

    ../include/pixel_format.hpp
    ../include/platform.hpp
    ../include/point.hpp
    ../include/pref_path.hpp

    ../include/ram.hpp
    ../include/rect.hpp
    ../include/renderer.hpp

    ../include/scale_mode.hpp
    ../include/scan_code.hpp
    ../include/scoped_lock.hpp
    ../include/screen.hpp
    ../include/sdl_string.hpp
    ../include/semaphore.hpp
    ../include/surface.hpp

    ../include/texture.hpp
    ../include/texture_access.hpp
    ../include/thread.hpp
    ../include/time.hpp
    ../include/touch.hpp
    ../include/try_lock.hpp
    ../include/types.hpp

    ../include/unicode_string.hpp

    ../include/window.hpp
    ../include/window_utils.hpp

    ../include/detail/address_of.hpp
    ../include/detail/any_eq.hpp
    ../include/detail/clamp.hpp
    ../include/detail/convert_bool.hpp
    ../include/detail/czstring_eq.hpp
    ../include/detail/max.hpp
    ../include/detail/owner_handle_api.hpp
    ../include/detail/stack_resource.hpp
    ../include/detail/static_bimap.hpp
    ../include/detail/to_string.hpp

    graphics/message_box.cpp
    graphics/message_box_button.cpp
    graphics/message_box_color_scheme.cpp

    input/touch.cpp)
>>>>>>> 2758b8dc

if (CEN_AUDIO)
  set(SOURCE_FILES
      ${SOURCE_FILES}
      ../include/sound_effect.hpp
      ../include/music.hpp)
endif ()

add_library(${CENTURION_LIB_TARGET} SHARED ${SOURCE_FILES})
cen_set_compiler_options(${CENTURION_LIB_TARGET})

if (WIN32)
  add_definitions(-DWIN_EXPORT)
endif ()

set_target_properties(${CENTURION_LIB_TARGET} PROPERTIES
    OUTPUT_NAME ${CMAKE_IMPORT_LIBRARY_PREFIX}Centurion
    VERSION ${CENTURION_VERSION})

target_include_directories(${CENTURION_LIB_TARGET}
    PRIVATE ../include
    SYSTEM INTERFACE ../include
    SYSTEM PUBLIC ${SDL2_INCLUDE_DIR}
    SYSTEM PUBLIC ${SDL2_IMAGE_INCLUDE_DIRS}
    SYSTEM PUBLIC ${SDL2_MIXER_INCLUDE_DIRS}
    SYSTEM PUBLIC ${SDL2_TTF_INCLUDE_DIRS})

target_link_libraries(${CENTURION_LIB_TARGET}
<<<<<<< HEAD
        PUBLIC ${SDL2_LIBRARY}
        PUBLIC ${SDL2_IMAGE_LIBRARIES}
        PUBLIC ${SDL2_MIXER_LIBRARIES}
        PUBLIC ${SDL2_TTF_LIBRARIES})

if (CMAKE_CXX_COMPILER_ID STREQUAL "GNU")
    target_compile_options(${CENTURION_LIB_TARGET} PRIVATE
            -Wall
            -Wextra
            -Wpedantic
            -Wdouble-promotion
            -Wswitch-default
            -Wswitch-enum
            -Wunused
            -Wuninitialized
            -Wsuggest-final-types
            -Wsuggest-final-methods
            -Wsuggest-override
            -Wduplicated-cond
            -Wconversion
            -Wno-attributes)
elseif (CMAKE_CXX_COMPILER_ID STREQUAL "Clang")
    target_compile_options(${CENTURION_LIB_TARGET} PRIVATE
            /EHsc
            -Wall
            -Wextra
            -Wpedantic
            -Wdouble-promotion
            -Wswitch-default
            -Wswitch-enum
            -Wunused
            -Wuninitialized
            -Wconversion
            -Wno-c++98-compat
            -Wno-c++98-compat-pedantic
            -Wno-unused-template
            -Wno-unused-macros
            -Wno-newline-eof
            -Wno-documentation-unknown-command)
elseif (CMAKE_CXX_COMPILER_ID STREQUAL "MSVC")
    target_compile_options(${CENTURION_LIB_TARGET} PRIVATE
            /EHsc
            /MP
            /W3)
endif ()
=======
    PUBLIC ${SDL2_LIBRARY}
    PUBLIC ${SDL2_IMAGE_LIBRARIES}
    PUBLIC ${SDL2_MIXER_LIBRARIES}
    PUBLIC ${SDL2_TTF_LIBRARIES})
>>>>>>> 2758b8dc
<|MERGE_RESOLUTION|>--- conflicted
+++ resolved
@@ -3,125 +3,6 @@
 project(centurion-src)
 
 set(SOURCE_FILES
-<<<<<<< HEAD
-        ../include/centurion_cfg.hpp
-        ../include/types.hpp
-        ../include/graphics_drivers.hpp
-        ../include/window.hpp
-        ../include/window_utils.hpp
-        ../include/font.hpp
-        ../include/renderer.hpp
-        ../include/joystick.hpp
-        ../include/texture.hpp
-        ../include/exception.hpp
-        ../include/centurion_api.hpp
-        ../include/centurion.hpp
-        ../include/colors.hpp
-        ../include/pref_path.hpp
-        ../include/base_path.hpp
-        ../include/platform.hpp
-        ../include/counter.hpp
-        ../include/log.hpp
-        ../include/blend_mode.hpp
-        ../include/message_box.hpp
-        ../include/color.hpp
-        ../include/rect.hpp
-        ../include/point.hpp
-        ../include/key_state.hpp
-        ../include/mouse_state.hpp
-        ../include/surface.hpp
-        ../include/pixel_format.hpp
-        ../include/cursor.hpp
-        ../include/cpu.hpp
-        ../include/ram.hpp
-        ../include/battery.hpp
-        ../include/screen.hpp
-        ../include/scan_code.hpp
-        ../include/touch.hpp
-        ../include/mouse_button.hpp
-        ../include/event_type.hpp
-        ../include/event.hpp
-        ../include/button_state.hpp
-        ../include/controller.hpp
-        ../include/area.hpp
-        ../include/key_modifier.hpp
-        ../include/hints.hpp
-        ../include/touch.hpp
-        ../include/font_cache.hpp
-        ../include/unicode_string.hpp
-        ../include/scale_mode.hpp
-        ../include/thread.hpp
-        ../include/mutex.hpp
-        ../include/scoped_lock.hpp
-        ../include/try_lock.hpp
-        ../include/condition.hpp
-        ../include/semaphore.hpp
-        ../include/clipboard.hpp
-        ../include/sdl_string.hpp
-        ../include/texture_access.hpp
-
-        ../include/detail/utils.hpp
-        ../include/detail/static_bimap.hpp
-        ../include/detail/to_string.hpp
-        ../include/detail/stack_resource.hpp
-
-        core/centurion.cpp
-        core/exception.cpp
-
-        misc/log.cpp
-
-        graphics/font.cpp
-        graphics/font_cache.cpp
-        graphics/texture.cpp
-        graphics/message_box.cpp
-        graphics/message_box_button.cpp
-        graphics/message_box_color_scheme.cpp
-        graphics/surface.cpp
-        graphics/graphics_drivers.cpp
-        graphics/color.cpp
-
-        system/base_path.cpp
-        system/pref_path.cpp
-        system/platform.cpp
-        system/battery.cpp
-        system/screen.cpp
-        system/clipboard.cpp
-
-        input/key_state.cpp
-        input/mouse_state.cpp
-        input/touch.cpp
-        input/key_code.cpp
-        input/scan_code.cpp
-
-        event/event.cpp
-        event/quit_event.cpp
-        event/window_event.cpp
-        event/keyboard_event.cpp
-        event/audio_device_event.cpp
-        event/controller_axis_event.cpp
-        event/controller_button_event.cpp
-        event/controller_device_event.cpp
-        event/dollar_gesture_event.cpp
-        event/drop_event.cpp
-        event/touch_finger_event.cpp
-        event/joy_axis_event.cpp
-        event/joy_ball_event.cpp
-        event/joy_hat_event.cpp
-        event/joy_button_event.cpp
-        event/joy_device_event.cpp
-        event/mouse_motion_event.cpp
-        event/mouse_button_event.cpp
-        event/mouse_wheel_event.cpp
-        event/multi_gesture_event.cpp
-        event/text_editing_event.cpp
-        event/text_input_event.cpp
-
-        thread/scoped_lock.cpp
-        thread/mutex.cpp
-        thread/condition.cpp
-        thread/try_lock.cpp
-        thread/semaphore.cpp)
-=======
     ../include/area.hpp
 
     ../include/base_path.hpp
@@ -219,7 +100,6 @@
     graphics/message_box_color_scheme.cpp
 
     input/touch.cpp)
->>>>>>> 2758b8dc
 
 if (CEN_AUDIO)
   set(SOURCE_FILES
@@ -248,55 +128,7 @@
     SYSTEM PUBLIC ${SDL2_TTF_INCLUDE_DIRS})
 
 target_link_libraries(${CENTURION_LIB_TARGET}
-<<<<<<< HEAD
-        PUBLIC ${SDL2_LIBRARY}
-        PUBLIC ${SDL2_IMAGE_LIBRARIES}
-        PUBLIC ${SDL2_MIXER_LIBRARIES}
-        PUBLIC ${SDL2_TTF_LIBRARIES})
-
-if (CMAKE_CXX_COMPILER_ID STREQUAL "GNU")
-    target_compile_options(${CENTURION_LIB_TARGET} PRIVATE
-            -Wall
-            -Wextra
-            -Wpedantic
-            -Wdouble-promotion
-            -Wswitch-default
-            -Wswitch-enum
-            -Wunused
-            -Wuninitialized
-            -Wsuggest-final-types
-            -Wsuggest-final-methods
-            -Wsuggest-override
-            -Wduplicated-cond
-            -Wconversion
-            -Wno-attributes)
-elseif (CMAKE_CXX_COMPILER_ID STREQUAL "Clang")
-    target_compile_options(${CENTURION_LIB_TARGET} PRIVATE
-            /EHsc
-            -Wall
-            -Wextra
-            -Wpedantic
-            -Wdouble-promotion
-            -Wswitch-default
-            -Wswitch-enum
-            -Wunused
-            -Wuninitialized
-            -Wconversion
-            -Wno-c++98-compat
-            -Wno-c++98-compat-pedantic
-            -Wno-unused-template
-            -Wno-unused-macros
-            -Wno-newline-eof
-            -Wno-documentation-unknown-command)
-elseif (CMAKE_CXX_COMPILER_ID STREQUAL "MSVC")
-    target_compile_options(${CENTURION_LIB_TARGET} PRIVATE
-            /EHsc
-            /MP
-            /W3)
-endif ()
-=======
     PUBLIC ${SDL2_LIBRARY}
     PUBLIC ${SDL2_IMAGE_LIBRARIES}
     PUBLIC ${SDL2_MIXER_LIBRARIES}
-    PUBLIC ${SDL2_TTF_LIBRARIES})
->>>>>>> 2758b8dc
+    PUBLIC ${SDL2_TTF_LIBRARIES})