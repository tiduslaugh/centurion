cmake_minimum_required(VERSION 3.12)
project(${CMAKE_PROJECT_NAME}_src)

set(SOURCE_FILES
        ${INCLUDE_DIR}/window.h
        ${INCLUDE_DIR}/window_listener.h
        ${INCLUDE_DIR}/font.h
        ${INCLUDE_DIR}/renderer.h
        ${INCLUDE_DIR}/image.h
        ${INCLUDE_DIR}/sound_effect.h
        ${INCLUDE_DIR}/centurion_exception.h
        ${INCLUDE_DIR}/bool_converter.h
        ${INCLUDE_DIR}/centurion_api.h
        ${INCLUDE_DIR}/centurion.h
        ${INCLUDE_DIR}/colors.h
        ${INCLUDE_DIR}/image_generator.h
        ${INCLUDE_DIR}/paths.h
        ${INCLUDE_DIR}/system.h
        ${INCLUDE_DIR}/timer.h
        ${INCLUDE_DIR}/log.h
        ${INCLUDE_DIR}/blend_mode.h
        ${INCLUDE_DIR}/message_box.h
        ${INCLUDE_DIR}/color.h
<<<<<<< HEAD
        ${INCLUDE_DIR}/rectangle.h
        ${INCLUDE_DIR}/point.h
=======
        ${INCLUDE_DIR}/point.h
        ${INCLUDE_DIR}/key_state.h
        ${INCLUDE_DIR}/mouse_state.h
        ${INCLUDE_DIR}/music.h
        
>>>>>>> 86c221aa
        window.cpp
        font.cpp
        renderer.cpp
        image.cpp
        sound_effect.cpp
        centurion_exception.cpp
        centurion.cpp
        colors.cpp
        image_generator.cpp
        paths.cpp
        system.cpp
        log.cpp
        timer.cpp
        message_box.cpp
        color.cpp
        blend_mode.cpp
<<<<<<< HEAD
        rectangle.cpp
        point.cpp)
=======
        point.cpp
        key_state.cpp
        mouse_state.cpp
        music.cpp)
>>>>>>> 86c221aa

add_library(${CENTURION_LIB} SHARED ${SOURCE_FILES})
add_definitions(-DWIN_EXPORT)

if (DEFINED ENV{TRAVIS_TEST})
    # The Travis CI virtual machines can't handle the audio stuff
    target_compile_definitions(${CENTURION_LIB} PUBLIC CENTURION_NOAUDIO)
endif ()

# Specifies C++ version and compiler warning flags.
target_compile_options(${CENTURION_LIB} PRIVATE -Wall -Wextra -Wpedantic)
set_target_properties(${CENTURION_LIB} PROPERTIES
        VERSION 3.0.0
        CXX_STANDARD 17
        CXX_STANDARD_REQUIRED ON
        OUTPUT_NAME "Centurion")

target_include_directories(${CENTURION_LIB} PUBLIC ${SDL2_INCLUDE_DIR})
target_include_directories(${CENTURION_LIB} PUBLIC ${SDL2_IMAGE_INCLUDE_DIRS})
target_include_directories(${CENTURION_LIB} PUBLIC ${SDL2_MIXER_INCLUDE_DIRS})
target_include_directories(${CENTURION_LIB} PUBLIC ${SDL2_TTF_INCLUDE_DIRS})

target_include_directories(${CENTURION_LIB} PUBLIC ${INCLUDE_DIR})
target_include_directories(${CENTURION_LIB} PUBLIC ${SOURCE_DIR})
target_include_directories(${CENTURION_LIB} PUBLIC ${LIBRARY_DIR})
target_include_directories(${CENTURION_LIB} PUBLIC ${LIBRARY_DIR}/gsl)

target_link_libraries(${CENTURION_LIB}
        PUBLIC ${SDL2_LIBRARY}
        PUBLIC ${SDL2_IMAGE_LIBRARIES}
        PUBLIC ${SDL2_MIXER_LIBRARIES}
        PUBLIC ${SDL2_TTF_LIBRARIES})

if (CMAKE_BUILD_TYPE STREQUAL "Release")
    get_target_property(CTN_OUTPUT_NAME ${CENTURION_LIB} OUTPUT_NAME)

    # Copies the generated Centurion DLL and moves copies it to the binary directory
    add_custom_command(
            TARGET ${CENTURION_LIB} POST_BUILD
            COMMAND ${CMAKE_COMMAND} -E copy
            ${CMAKE_BINARY_DIR}/src/libCenturion.dll
            ${BINARIES_DIR}/lib${CTN_OUTPUT_NAME}.dll)

    add_custom_command(
            TARGET ${CENTURION_LIB} POST_BUILD
            COMMAND ${CMAKE_COMMAND} -E copy
            ${CMAKE_BINARY_DIR}/src/libCenturion.dll.a
            ${BINARIES_DIR}/lib${CTN_OUTPUT_NAME}.dll.a)
endif ()

# Copies all of the files in the bin folder and puts them next to the executable
add_custom_command(
        TARGET ${CENTURION_LIB} POST_BUILD
        COMMAND ${CMAKE_COMMAND} -E copy_directory
        ${BINARIES_DIR}
        ${CMAKE_BINARY_DIR}/src)<|MERGE_RESOLUTION|>--- conflicted
+++ resolved
@@ -21,16 +21,12 @@
         ${INCLUDE_DIR}/blend_mode.h
         ${INCLUDE_DIR}/message_box.h
         ${INCLUDE_DIR}/color.h
-<<<<<<< HEAD
         ${INCLUDE_DIR}/rectangle.h
-        ${INCLUDE_DIR}/point.h
-=======
         ${INCLUDE_DIR}/point.h
         ${INCLUDE_DIR}/key_state.h
         ${INCLUDE_DIR}/mouse_state.h
         ${INCLUDE_DIR}/music.h
         
->>>>>>> 86c221aa
         window.cpp
         font.cpp
         renderer.cpp
@@ -47,15 +43,11 @@
         message_box.cpp
         color.cpp
         blend_mode.cpp
-<<<<<<< HEAD
         rectangle.cpp
-        point.cpp)
-=======
         point.cpp
         key_state.cpp
         mouse_state.cpp
         music.cpp)
->>>>>>> 86c221aa
 
 add_library(${CENTURION_LIB} SHARED ${SOURCE_FILES})
 add_definitions(-DWIN_EXPORT)
