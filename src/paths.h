/*
 * MIT License
 *
 * Copyright (c) 2019 Albin Johansson
 *
 * Permission is hereby granted, free of charge, to any person obtaining a copy
 * of this software and associated documentation files (the "Software"), to deal
 * in the Software without restriction, including without limitation the rights
 * to use, copy, modify, merge, publish, distribute, sublicense, and/or sell
 * copies of the Software, and to permit persons to whom the Software is
 * furnished to do so, subject to the following conditions:
 *
 * The above copyright notice and this permission notice shall be included in all
 * copies or substantial portions of the Software.
 *
 * THE SOFTWARE IS PROVIDED "AS IS", WITHOUT WARRANTY OF ANY KIND, EXPRESS OR
 * IMPLIED, INCLUDING BUT NOT LIMITED TO THE WARRANTIES OF MERCHANTABILITY,
 * FITNESS FOR A PARTICULAR PURPOSE AND NONINFRINGEMENT. IN NO EVENT SHALL THE
 * AUTHORS OR COPYRIGHT HOLDERS BE LIABLE FOR ANY CLAIM, DAMAGES OR OTHER
 * LIABILITY, WHETHER IN AN ACTION OF CONTRACT, TORT OR OTHERWISE, ARISING FROM,
 * OUT OF OR IN CONNECTION WITH THE SOFTWARE OR THE USE OR OTHER DEALINGS IN THE
 * SOFTWARE.
 */

#pragma once
#include <string>
<<<<<<< HEAD
#include "centurion_api.h"
=======
#include <memory>
>>>>>>> 5c1aad41

namespace centurion {

/**
 * The AppPath class is a simple wrapper class for a string that represents the application path
 * obtained by SDL_GetBasePath.
 *
 * @since 3.0.0
 */
class CENTURION_API AppPath final {
 private:
  char* path = nullptr;

 public:
  /**
   * Constructs an AppPath object that represents the path of the application executable. Note!
   * This might be an expensive operation, so it is recommended to create only one instance of
   * this class and cache it.
   *
   * @since 3.0.0
   */
  CENTURION_API AppPath() noexcept;

  AppPath(const AppPath&) = delete;

  CENTURION_API ~AppPath() noexcept;

  AppPath& operator=(const AppPath&) = delete;

  /**
   * Creates and returns a unique pointer to an AppPath object that represents the path of the
   * application executable. Note! This might be an expensive operation, so it is recommended to
   * create only one instance of this class and cache it.
   *
   * @return a unique pointer to an AppPath instance.
   * @since 3.0.0
   */
  [[nodiscard]]
  static std::unique_ptr<AppPath> unique();

  /**
   * Creates and returns a shared pointer to an AppPath object that represents the path of the
   * application executable. Note! This might be an expensive operation, so it is recommended to
   * create only one instance of this class and cache it.
   *
   * @return a shared pointer to an AppPath instance.
   * @since 3.0.0
   */
  [[nodiscard]]
  static std::shared_ptr<AppPath> shared();

  /**
   * Indicates whether or not there is a non-null string in the app path object.
   *
   * @return true if the internal string pointer isn't null; false otherwise.
   * @since 3.0.0
   */
  [[nodiscard]]
  CENTURION_API explicit operator bool() const noexcept;

  /**
   * Returns the path of the application executable. The returned pointer might be null!
   *
   * @return the path of the application executable, can be null.
   * @since 3.0.0
   */
  [[nodiscard]]
  const char* get() const noexcept { return path; }
};

/**
 * The PrefPath class provides a way to obtain the preferred path for where you should
 * store application related files.
 *
 * @since 3.0.0
 */
class CENTURION_API PrefPath final {
 private:
  char* path = nullptr;

 public:
  /**
   * Constructs a PrefPath object. Only use letters, numbers, and spaces in the supplied strings!
   *
   * @param org the name of your organization.
   * @param app the name of your application.
   * @since 3.0.0
   */
  CENTURION_API PrefPath(const std::string& org, const std::string& app);

  PrefPath(const PrefPath&) = delete;

  CENTURION_API ~PrefPath() noexcept;

  PrefPath& operator=(const PrefPath&) = delete;

  /**
   * Creates and returns a unique pointer to a PrefPath object. Only use letters, numbers, and
   * spaces in the supplied strings!
   *
   * @param org the name of your organization.
   * @param app the name of your application.
   * @return a unique pointer to a PrefPath instance.
   * @since 3.0.0
   */
  [[nodiscard]]
  static std::unique_ptr<PrefPath> unique(const std::string& org, const std::string& app);

  /**
   * Creates and returns a shared pointer to a PrefPath object. Only use letters, numbers, and
   * spaces in the supplied strings!
   *
   * @param org the name of your organization.
   * @param app the name of your application.
   * @return a shared pointer to a PrefPath instance.
   * @since 3.0.0
   */
  [[nodiscard]]
  static std::shared_ptr<PrefPath> shared(const std::string& org, const std::string& app);

  /**
   * Indicates whether or not the path object holds a non-null path.
   *
   * @return true if the object holds a non-null path; false otherwise.
   * @since 3.0.0
   */
  [[nodiscard]]
  explicit operator bool() const noexcept { return path; }

  /**
   * Returns a string that represents the preferred path.
   *
   * @return a string that represents the preferred path.
   * @since 3.0.0
   */
  [[nodiscard]]
  const char* get() const noexcept { return path; }
};

}<|MERGE_RESOLUTION|>--- conflicted
+++ resolved
@@ -24,11 +24,8 @@
 
 #pragma once
 #include <string>
-<<<<<<< HEAD
 #include "centurion_api.h"
-=======
 #include <memory>
->>>>>>> 5c1aad41
 
 namespace centurion {
 
