/*
 * MIT License
 *
 * Copyright (c) 2019-2021 Albin Johansson
 *
 * Permission is hereby granted, free of charge, to any person obtaining a copy
 * of this software and associated documentation files (the "Software"), to deal
 * in the Software without restriction, including without limitation the rights
 * to use, copy, modify, merge, publish, distribute, sublicense, and/or sell
 * copies of the Software, and to permit persons to whom the Software is
 * furnished to do so, subject to the following conditions:
 *
 * The above copyright notice and this permission notice shall be included in
 * all copies or substantial portions of the Software.
 *
 * THE SOFTWARE IS PROVIDED "AS IS", WITHOUT WARRANTY OF ANY KIND, EXPRESS OR
 * IMPLIED, INCLUDING BUT NOT LIMITED TO THE WARRANTIES OF MERCHANTABILITY,
 * FITNESS FOR A PARTICULAR PURPOSE AND NONINFRINGEMENT. IN NO EVENT SHALL THE
 * AUTHORS OR COPYRIGHT HOLDERS BE LIABLE FOR ANY CLAIM, DAMAGES OR OTHER
 * LIABILITY, WHETHER IN AN ACTION OF CONTRACT, TORT OR OTHERWISE, ARISING FROM,
 * OUT OF OR IN CONNECTION WITH THE SOFTWARE OR THE USE OR OTHER DEALINGS IN THE
 * SOFTWARE.
 */

#ifndef CENTURION_AREA_HEADER
#define CENTURION_AREA_HEADER

#include <ostream>  // ostream

#include "centurion_api.hpp"
<<<<<<< HEAD
#include "detail/to_string.hpp"
#include "detail/utils.hpp"
=======
>>>>>>> 2758b8dc

#ifdef CENTURION_USE_PRAGMA_ONCE
#pragma once
#endif  // CENTURION_USE_PRAGMA_ONCE

namespace cen {

/**
 * \struct basic_area
 *
 * \ingroup geometry
 *
 * \brief Represents an area, with a width and height.
 *
 * \tparam T the type of the components of the area. Must be an arithmetic type,
 * but can't be `bool`.
 *
 * \see `iarea`
 * \see `farea`
 * \see `darea`
 *
 * \since 4.0.0
 *
 * \headerfile area.hpp
 */
template <detail::arithmetic T>
struct basic_area final
{
  T width{0};   ///< The width of the area.
  T height{0};  ///< The height of the area.

  [[nodiscard]] bool operator==(const basic_area&) const noexcept = default;
};

/**
 * \typedef iarea
 *
 * \ingroup geometry
 *
 * \brief An alias for `int` areas.
 *
 * \since 4.1.0
 */
using iarea = basic_area<int>;

/**
 * \typedef farea
 *
 * \ingroup geometry
 *
 * \brief An alias for `float` areas.
 *
 * \since 4.1.0
 */
using farea = basic_area<float>;

/**
 * \typedef darea
 *
 * \ingroup geometry
 *
 * \brief An alias for `double` areas.
 *
 * \since 4.1.0
 */
using darea = basic_area<double>;

/**
 * \brief Returns a textual representation of an area.
 *
 * \ingroup geometry
 *
 * \tparam T the type of the area components.
 *
 * \param area the area that will be converted.
 *
 * \return a string that represents the area.
 *
 * \since 5.0.0
 */
template <typename T>
[[nodiscard]] auto to_string(const basic_area<T>& area) -> std::string
{
  const auto width = detail::to_string(area.width).value();
  const auto height = detail::to_string(area.height).value();
  return "[area | width: " + width + ", height: " + height + "]";
}

/**
 * \brief Prints a textual representation of an area using a stream.
 *
 * \ingroup geometry
 *
 * \tparam T the type of the area components.
 *
 * \param stream the stream that will be used.
 * \param area the are that will be printed.
 *
 * \return the used stream.
 *
 * \since 5.0.0
 */
template <typename T>
auto operator<<(std::ostream& stream, const basic_area<T>& area)
    -> std::ostream&
{
  stream << to_string(area);
  return stream;
}

}  // namespace cen

#endif  // CENTURION_AREA_HEADER<|MERGE_RESOLUTION|>--- conflicted
+++ resolved
@@ -25,14 +25,10 @@
 #ifndef CENTURION_AREA_HEADER
 #define CENTURION_AREA_HEADER
 
-#include <ostream>  // ostream
+#include <ostream>
+#include <type_traits>
 
 #include "centurion_api.hpp"
-<<<<<<< HEAD
-#include "detail/to_string.hpp"
-#include "detail/utils.hpp"
-=======
->>>>>>> 2758b8dc
 
 #ifdef CENTURION_USE_PRAGMA_ONCE
 #pragma once
@@ -45,26 +41,32 @@
  *
  * \ingroup geometry
  *
- * \brief Represents an area, with a width and height.
+ * \brief Simply represents an area with a width and height.
  *
- * \tparam T the type of the components of the area. Must be an arithmetic type,
- * but can't be `bool`.
+ * \tparam T the type of the components of the area. Must
+ * be either an integral or floating-point type. Can't be `bool`.
+ *
+ * \since 4.0.0
  *
  * \see `iarea`
  * \see `farea`
  * \see `darea`
  *
- * \since 4.0.0
+ * \var basic_area::width
+ * The width of the area. Defaults to 0.
+ * \var basic_area::height
+ * The height of the area. Defaults to 0.
  *
  * \headerfile area.hpp
  */
-template <detail::arithmetic T>
-struct basic_area final
+template <typename T>
+struct basic_area
 {
-  T width{0};   ///< The width of the area.
-  T height{0};  ///< The height of the area.
+  T width{0};
+  T height{0};
 
-  [[nodiscard]] bool operator==(const basic_area&) const noexcept = default;
+  static_assert(std::is_integral_v<T> || std::is_floating_point_v<T>);
+  static_assert(!std::is_same_v<T, bool>);
 };
 
 /**
@@ -101,6 +103,46 @@
 using darea = basic_area<double>;
 
 /**
+ * \brief Indicates whether or not two areas are considered to be equal.
+ *
+ * \ingroup geometry
+ *
+ * \param lhs the left-hand side area.
+ * \param rhs the right-hand side area.
+ *
+ * \return `true` if the areas are equal; `false` otherwise.
+ *
+ * \since 4.1.0
+ */
+template <typename T>
+[[nodiscard]] constexpr auto operator==(const basic_area<T>& lhs,
+                                        const basic_area<T>& rhs) noexcept
+    -> bool
+{
+  return (lhs.width == rhs.width) && (lhs.height == rhs.height);
+}
+
+/**
+ * \brief Indicates whether or not two areas aren't considered to be equal.
+ *
+ * \ingroup geometry
+ *
+ * \param lhs the left-hand side area.
+ * \param rhs the right-hand side area.
+ *
+ * \return `true` if the areas aren't equal; `false` otherwise.
+ *
+ * \since 4.1.0
+ */
+template <typename T>
+[[nodiscard]] constexpr auto operator!=(const basic_area<T>& lhs,
+                                        const basic_area<T>& rhs) noexcept
+    -> bool
+{
+  return !(lhs == rhs);
+}
+
+/**
  * \brief Returns a textual representation of an area.
  *
  * \ingroup geometry
@@ -116,8 +158,8 @@
 template <typename T>
 [[nodiscard]] auto to_string(const basic_area<T>& area) -> std::string
 {
-  const auto width = detail::to_string(area.width).value();
-  const auto height = detail::to_string(area.height).value();
+  const auto width = std::to_string(area.width);
+  const auto height = std::to_string(area.height);
   return "[area | width: " + width + ", height: " + height + "]";
 }
 
