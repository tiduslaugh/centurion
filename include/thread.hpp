--- conflicted
+++ resolved
@@ -37,20 +37,6 @@
 
 #include <SDL.h>
 
-<<<<<<< HEAD
-#include <cassert>   // assert
-#include <concepts>  // invocable
-#include <memory>    // unique_ptr
-#include <ostream>   // ostream
-#include <string>    // string
-#include <type_traits>
-
-#include "centurion_api.hpp"
-#include "detail/to_string.hpp"
-#include "detail/utils.hpp"
-#include "exception.hpp"
-#include "types.hpp"
-=======
 #include <cassert>  // assert
 #include <ostream>  // ostream
 #include <string>   // string
@@ -61,7 +47,6 @@
 #include "detail/to_string.hpp"
 #include "exception.hpp"
 #include "not_null.hpp"
->>>>>>> 2758b8dc
 
 #ifdef CENTURION_USE_PRAGMA_ONCE
 #pragma once
@@ -94,21 +79,6 @@
       SDL_THREAD_PRIORITY_TIME_CRITICAL  ///< For timing-critical processing.
 };
 
-// clang-format off
-template <typename T>
-concept simple_thread_task = std::copyable<T> &&
-                             std::invocable<T> &&
-                             (std::convertible_to<std::invoke_result_t<T>, int> ||
-                              std::convertible_to<std::invoke_result_t<T>, void>);
-
-template <typename T, typename P>
-concept thread_task_with_arg = std::is_pointer_v<P> &&
-                               std::copyable<T> &&
-                               std::invocable<T, P> &&
-                               (std::convertible_to<std::invoke_result_t<T, P>, int> ||
-                                std::convertible_to<std::invoke_result_t<T, P>, void>);
-// clang-format on
-
 /**
  * \class thread
  *
@@ -125,94 +95,49 @@
  *
  * \since 5.0.0
  *
+ * \todo Centurion 6 (C++20): Support templated user data instead of just
+ * `void*`.
+ *
  * \headerfile thread.hpp
  */
 class thread final
 {
  public:
   /**
-   * \brief Creates and runs a thread.
-   *
-   * \details This constructor takes a function object that takes no parameters
-   * that may return either something convertible to `int` or `void`.
-   *
-   * \tparam T the type of the function object.
-   *
+   * \typedef task_type
+   *
+   * \brief The signature of the function object that will be executed.
+   *
+   * \since 5.0.0
+   */
+  using task_type = SDL_ThreadFunction;
+
+  /**
+   * \typedef id
+   *
+   * \brief The type used for thread identifiers.
+   *
+   * \since 5.0.0
+   */
+  using id = SDL_threadID;
+
+  /**
+   * \brief Creates a thread and starts executing it.
+   *
+   * \param task the task that will be performed.
    * \param name the name of the thread, cannot be null.
-   *
-   * \throws sdl_error if the thread could not be created.
-   *
-   * \since 6.0.0
-   */
-  template <simple_thread_task T>
-  explicit thread(T&&, czstring name = "thread")
-  {
-    assert(name);
-
-    const auto wrapper = [](void*) -> int {
-      using return_t = std::invoke_result_t<std::decay_t<T>>;
-
-      std::decay_t<T> task;
-      if constexpr (std::convertible_to<return_t, int>) {
-        return task();
-      } else {
-        task();
-        return 0;
-      }
-    };
-
-    m_thread = SDL_CreateThread(wrapper, name, nullptr);
-    if (!m_thread) {
-      throw sdl_error{"Failed to create thread"};
-    }
-  }
-
-  // clang-format off
-
-  /**
-   * \brief Creates and runs a thread.
-   *
-   * \details This constructor takes a function object that takes a pointer of
-   * the same type as the user data pointer, that may return either something
-   * convertible to `int` or `void`.
-   *
-   * \tparam T the type of the function object.
-   * \tparam P a pointer to user data.
-   *
-   * \param data the user data that will be supplied to the function object.
-   * \param name the name of the thread, cannot be null.
-   *
-   * \throws sdl_error if the thread could not be created.
-   *
-   * \since 6.0.0
-   */
-<<<<<<< HEAD
-  template <typename T, typename P> requires thread_task_with_arg<std::decay_t<T>, P>
-  thread(T&&, P data, czstring name = "thread")
-  {
-    // clang-format on
-    assert(name);
-
-    const auto wrapper = [](void* ptr) -> int {
-      using return_t = std::invoke_result_t<std::decay_t<T>, P>;
-
-      std::decay_t<T> task;
-      if constexpr (std::convertible_to<return_t, int>) {
-        return task(reinterpret_cast<P>(ptr));
-      } else {
-        task(reinterpret_cast<P>(ptr));
-        return 0;
-      }
-    };
-
-    m_thread = SDL_CreateThread(wrapper, name, reinterpret_cast<void*>(data));
-=======
+   * \param data a pointer to optional user data that will be supplied to the
+   * task function object.
+   *
+   * \throws sdl_error if the thread cannot be created.
+   *
+   * \since 5.0.0
+   */
   explicit thread(task_type task,
                   not_null<czstring> name = "thread",
                   void* data = nullptr)
       : m_thread{SDL_CreateThread(task, name, data)}
   {
->>>>>>> 2758b8dc
     if (!m_thread) {
       throw sdl_error{"Failed to create thread"};
     }
@@ -327,11 +252,7 @@
    *
    * \since 5.0.0
    */
-<<<<<<< HEAD
-  [[nodiscard]] auto get_id() const noexcept -> SDL_threadID
-=======
   [[nodiscard]] auto get_id() const noexcept -> id
->>>>>>> 2758b8dc
   {
     return SDL_GetThreadID(m_thread);
   }
@@ -347,12 +268,7 @@
    */
   [[nodiscard]] auto name() const -> std::string
   {
-<<<<<<< HEAD
-    czstring name = SDL_GetThreadName(m_thread);
-    return name ? std::string{name} : std::string{};
-=======
     return SDL_GetThreadName(m_thread);
->>>>>>> 2758b8dc
   }
 
   /**
@@ -362,9 +278,6 @@
    *
    * \since 5.0.0
    */
-<<<<<<< HEAD
-  [[nodiscard]] auto get() const noexcept -> SDL_Thread*
-=======
   [[nodiscard]] auto get() noexcept -> SDL_Thread*
   {
     return m_thread;
@@ -374,7 +287,6 @@
    * \copydoc get
    */
   [[nodiscard]] auto get() const noexcept -> const SDL_Thread*
->>>>>>> 2758b8dc
   {
     return m_thread;
   }
@@ -391,11 +303,7 @@
    *
    * \since 5.0.0
    */
-<<<<<<< HEAD
-  static void sleep(milliseconds<u32> ms) noexcept
-=======
   static void sleep(const milliseconds<u32> ms) noexcept
->>>>>>> 2758b8dc
   {
     SDL_Delay(ms.count());
   }
@@ -412,12 +320,8 @@
    *
    * \since 5.0.0
    */
-<<<<<<< HEAD
-  static auto set_priority(thread_priority priority) noexcept -> bool
-=======
   [[nodiscard]] static auto set_priority(
       const thread_priority priority) noexcept -> bool
->>>>>>> 2758b8dc
   {
     const auto prio = static_cast<SDL_ThreadPriority>(priority);
     return SDL_SetThreadPriority(prio) == 0;
@@ -430,11 +334,7 @@
    *
    * \since 5.0.0
    */
-<<<<<<< HEAD
-  [[nodiscard]] static auto current_id() noexcept -> SDL_threadID
-=======
   [[nodiscard]] static auto current_id() noexcept -> id
->>>>>>> 2758b8dc
   {
     return SDL_ThreadID();
   }
