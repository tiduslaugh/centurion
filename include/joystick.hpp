/*
 * MIT License
 *
 * Copyright (c) 2019-2021 Albin Johansson
 *
 * Permission is hereby granted, free of charge, to any person obtaining a copy
 * of this software and associated documentation files (the "Software"), to deal
 * in the Software without restriction, including without limitation the rights
 * to use, copy, modify, merge, publish, distribute, sublicense, and/or sell
 * copies of the Software, and to permit persons to whom the Software is
 * furnished to do so, subject to the following conditions:
 *
 * The above copyright notice and this permission notice shall be included in
 * all copies or substantial portions of the Software.
 *
 * THE SOFTWARE IS PROVIDED "AS IS", WITHOUT WARRANTY OF ANY KIND, EXPRESS OR
 * IMPLIED, INCLUDING BUT NOT LIMITED TO THE WARRANTIES OF MERCHANTABILITY,
 * FITNESS FOR A PARTICULAR PURPOSE AND NONINFRINGEMENT. IN NO EVENT SHALL THE
 * AUTHORS OR COPYRIGHT HOLDERS BE LIABLE FOR ANY CLAIM, DAMAGES OR OTHER
 * LIABILITY, WHETHER IN AN ACTION OF CONTRACT, TORT OR OTHERWISE, ARISING FROM,
 * OUT OF OR IN CONNECTION WITH THE SOFTWARE OR THE USE OR OTHER DEALINGS IN THE
 * SOFTWARE.
 */

#ifndef CENTURION_JOYSTICK_HEADER
#define CENTURION_JOYSTICK_HEADER

#include <SDL_joystick.h>

#include <memory>       // unique_ptr
#include <optional>     // optional
#include <type_traits>  // enable_if_t, true_type, false_type, is_same_v

#include "button_state.hpp"
#include "centurion_api.hpp"
#include "czstring.hpp"
#include "detail/owner_handle_api.hpp"
#include "exception.hpp"
#include "integers.hpp"
#include "not_null.hpp"
#include "time.hpp"

#ifdef CENTURION_USE_PRAGMA_ONCE
#pragma once
#endif  // CENTURION_USE_PRAGMA_ONCE

namespace cen {

/**
 * \class basic_joystick
 *
 * \brief Represents a joystick device.
 *
 * \details The game controller API is built on top of the joystick API, which
 * means that the game controller is higher-level and easier to use.
 *
 * \tparam T `std::true_type` for a owning joysticks; `std::false_type` for
 * non-owning joysticks.
 *
 * \since 4.2.0
 *
 * \see joystick
 * \see joystick_handle
 *
 * \headerfile joystick.hpp
 */
template <typename T>
class basic_joystick final
{
  using owner_t = basic_joystick<std::true_type>;
  using handle_t = basic_joystick<std::false_type>;

<<<<<<< HEAD
  template <typename X> friend class basic_controller;
=======
  [[nodiscard]] constexpr static auto is_owning() noexcept -> bool
  {
    return std::is_same_v<T, std::true_type>;
  }

  [[nodiscard]] constexpr static auto is_handle() noexcept -> bool
  {
    return std::is_same_v<T, std::false_type>;
  }
>>>>>>> 2758b8dc

 public:
  /**
   * \enum power
   *
   * \brief Mirrors the `SDL_JoystickPowerLevel` enum.
   *
   * \since 4.2.0
   *
   * \headerfile joystick.hpp
   */
  enum class power
  {
    unknown = SDL_JOYSTICK_POWER_UNKNOWN,  ///< Unknown power level.
    empty = SDL_JOYSTICK_POWER_EMPTY,      ///< Indicates <= 5% power.
    low = SDL_JOYSTICK_POWER_LOW,          ///< Indicates <= 20% power.
    medium = SDL_JOYSTICK_POWER_MEDIUM,    ///< Indicates <= 70% power.
    full = SDL_JOYSTICK_POWER_FULL,        ///< Indicates <= 100% power.
    wired = SDL_JOYSTICK_POWER_WIRED,      /**< Wired joystick, no need to
                                            * worry about power. */
    max = SDL_JOYSTICK_POWER_MAX           ///< Maximum power level.
  };

  /**
   * \enum hat_state
   *
   * \brief Represents the various states of a joystick hat.
   *
   * \since 4.2.0
   *
   * \headerfile joystick.hpp
   */
  enum class hat_state
  {
    centered = SDL_HAT_CENTERED,     ///< The hat is centered.
    up = SDL_HAT_UP,                 ///< The hat is directed "north".
    right = SDL_HAT_RIGHT,           ///< The hat is directed "east".
    down = SDL_HAT_DOWN,             ///< The hat is directed "south".
    left = SDL_HAT_LEFT,             ///< The hat is directed "west".
    right_up = SDL_HAT_RIGHTUP,      ///< The hat is directed "north-east".
    right_down = SDL_HAT_RIGHTDOWN,  ///< The hat is directed "south-east".
    left_up = SDL_HAT_LEFTUP,        ///< The hat is directed "north-west".
    left_down = SDL_HAT_LEFTDOWN,    ///< The hat is directed "south-west".
  };

  /**
   * \enum type
   *
   * \brief Mirrors the `SDL_JoystickType` enum.
   *
   * \since 4.2.0
   *
   * \headerfile joystick.hpp
   */
  enum class type
  {
    unknown = SDL_JOYSTICK_TYPE_UNKNOWN,
    game_controller = SDL_JOYSTICK_TYPE_GAMECONTROLLER,
    wheel = SDL_JOYSTICK_TYPE_WHEEL,
    arcade_stick = SDL_JOYSTICK_TYPE_ARCADE_STICK,
    flight_stick = SDL_JOYSTICK_TYPE_FLIGHT_STICK,
    dance_pad = SDL_JOYSTICK_TYPE_DANCE_PAD,
    guitar = SDL_JOYSTICK_TYPE_GUITAR,
    drum_kit = SDL_JOYSTICK_TYPE_DRUM_KIT,
    arcade_pad = SDL_JOYSTICK_TYPE_ARCADE_PAD,
    throttle = SDL_JOYSTICK_TYPE_THROTTLE
  };

  /**
   * \struct ball_axis_change
   *
   * \brief Represents the difference in a joystick ball axis position.
   *
   * \since 4.2.0
   * \headerfile joystick.hpp
   *
   * \var ball_axis_change::dx
   * Difference in x-axis position since last poll.
   *
   * \var ball_axis_change::dy
   * Difference in y-axis position since last poll.
   */
  struct ball_axis_change final
  {
    int dx;
    int dy;
  };

  explicit basic_joystick(SDL_Joystick* joystick) noexcept(is_handle())
      : m_joystick{joystick}
  {
    if constexpr (is_owning()) {
      if (!m_joystick) {
        throw exception{"Cannot create joystick from null pointer!"};
      }
    }
  }

  template <typename U = T, detail::is_owner<U> = true>
  explicit basic_joystick(const int deviceIndex)
      : m_joystick{SDL_JoystickOpen(deviceIndex)}
  {
    if (!m_joystick) {
      throw sdl_error{"Failed to open joystick from device index!"};
    }
  }

  template <typename U = T, detail::is_handle<U> = true>
  explicit basic_joystick(const owner_t& joystick) noexcept
      : m_joystick{joystick.get()}
  {}

  /**
   * \brief Returns a handle to the joystick associated with the specified ID.
   *
   * \ingroup input
   *
   * \param id the joystick ID associated with the desired joystick.
   *
   * \return a handle to the joystick associated with the supplied ID, might be
   * empty.
   *
   * \since 5.0.0
   */
  template <typename U = T, detail::is_handle<U> = true>
  [[nodiscard]] static auto from_instance_id(const SDL_JoystickID id) noexcept
      -> handle_t
  {
    return handle_t{SDL_JoystickFromInstanceID(id)};
  }

  /**
   * \brief Returns a handle to the joystick associated with the specified
   * player index.
   *
   * \ingroup input
   *
   * \param playerIndex the player index of the desired joystick.
   *
   * \return a handle to the associated joystick, which might be empty.
   *
   * \since 5.0.0
   */
  template <typename U = T, detail::is_handle<U> = true>
  [[nodiscard]] static auto from_player_index(const int playerIndex) noexcept
      -> handle_t
  {
    return handle_t{SDL_JoystickFromPlayerIndex(playerIndex)};
  }

  /**
   * \brief Makes the joystick rumble.
   *
   * \details Invoking this method cancels any previous rumble effects. This
   * method has no effect if the joystick doesn't support rumble effects.
   *
   * \param lowFreq the intensity of the low frequency (left) motor.
   * \param highFreq the intensity of the high frequency (right) motor.
   * \param duration the duration of the rumble effect, in milliseconds.
   *
   * \since 4.2.0
   */
  void rumble(const u16 lowFreq,
              const u16 highFreq,
              const milliseconds<u32> duration) noexcept
  {
    SDL_JoystickRumble(get(), lowFreq, highFreq, duration.count());
  }

  /**
   * \brief Sets the player index to be associated with the joystick.
   *
   * \param index the player index that will be used.
   *
   * \since 4.2.0
   */
  void set_player_index(const int index) noexcept
  {
    SDL_JoystickSetPlayerIndex(get(), index);
  }

  /**
   * \brief Returns the player index of the joystick, if available.
   *
   * \details For XInput controllers this returns the XInput user index.
   *
   * \return the player index associated with the joystick; `std::nullopt` if it
   * can't be obtained
   *
   * \since 4.2.0
   */
  [[nodiscard]] auto player_index() const noexcept -> std::optional<int>
  {
    const auto index = SDL_JoystickGetPlayerIndex(get());
    if (index == -1) {
      return std::nullopt;
    } else {
      return index;
    }
  }

  /**
   * \brief Returns the player index of the joystick associated with the
   * specified device index.
   *
   * \note This method can be called before any joysticks are opened.
   *
   * \param deviceIndex the device index of the joystick that will be queried.
   *
   * \return the player index of the desired joystick; `std::nullopt` if it
   * can't be obtained.
   *
   * \since 4.2.0
   */
  [[nodiscard]] static auto player_index(const int deviceIndex) noexcept
      -> std::optional<int>
  {
    const auto index = SDL_JoystickGetDevicePlayerIndex(deviceIndex);
    if (index == -1) {
      return std::nullopt;
    } else {
      return index;
    }
  }

  /**
   * \brief Returns the type associated with the joystick.
   *
   * \return a `joystick::Type` value that represents the type of the joystick.
   *
   * \since 4.2.0
   */
  [[nodiscard]] auto get_type() const noexcept -> type
  {
    return static_cast<type>(SDL_JoystickGetType(get()));
  }

  /**
   * \brief Returns the type of the joystick associated with the specified
   * device index.
   *
   * \param deviceIndex the device index of the joystick that will be queried.
   *
   * \return the type of the specified joystick.
   *
   * \since 4.2.0
   */
  [[nodiscard]] static auto get_type(const int deviceIndex) noexcept -> type
  {
    return static_cast<type>(SDL_JoystickGetDeviceType(deviceIndex));
  }

  /**
   * \brief Returns the USB vendor ID of the joystick.
   *
   * \return the USB vendor ID associated with the joystick; `std::nullopt` if
   * it isn't available.
   *
   * \since 4.2.0
   */
  [[nodiscard]] auto vendor() const noexcept -> std::optional<u16>
  {
    const auto vendor = SDL_JoystickGetVendor(get());
    if (vendor == 0) {
      return std::nullopt;
    } else {
      return vendor;
    }
  }

  /**
   * \brief Returns the USB vendor ID for the joystick associated with the
   * specified device index.
   *
   * \param deviceIndex the device index of the joystick that will be queried.
   *
   * \return the USB vendor ID of the desired joystick; `std::nullopt` if it
   * can't be obtained.
   *
   * \since 4.2.0
   */
  [[nodiscard]] static auto vendor(const int deviceIndex) noexcept
      -> std::optional<u16>
  {
    const auto vendor = SDL_JoystickGetDeviceVendor(deviceIndex);
    if (vendor == 0) {
      return std::nullopt;
    } else {
      return vendor;
    }
  }

  /**
   * \brief Returns the USB product ID of the joystick.
   *
   * \return the USB product ID associated with the joystick; `std::nullopt` if
   * it isn't available.
   *
   * \since 4.2.0
   */
  [[nodiscard]] auto product() const noexcept -> std::optional<u16>
  {
    const auto product = SDL_JoystickGetProduct(get());
    if (product == 0) {
      return std::nullopt;
    } else {
      return product;
    }
  }

  /**
   * \brief Returns the USB product ID for the joystick associated with the
   * specified device index.
   *
   * \param deviceIndex the device index of the joystick that will be queried.
   *
   * \return the USB product ID of the desired joystick; `std::nullopt` if it
   * can't be obtained.
   *
   * \since 4.2.0
   */
  [[nodiscard]] static auto product(const int deviceIndex) noexcept
      -> std::optional<u16>
  {
    const auto product = SDL_JoystickGetDeviceProduct(deviceIndex);
    if (product == 0) {
      return std::nullopt;
    } else {
      return product;
    }
  }

  /**
   * \brief Returns the product version of the joystick, if available.
   *
   * \return the product version of the joystick; `std::nullopt` if it isn't
   * available.
   *
   * \since 4.2.0
   */
  [[nodiscard]] auto product_version() const noexcept -> std::optional<u16>
  {
    const auto version = SDL_JoystickGetProductVersion(get());
    if (version == 0) {
      return std::nullopt;
    } else {
      return version;
    }
  }

  /**
   * \brief Returns the product version for the joystick associated with the
   * specified device index.
   *
   * \param deviceIndex the device index of the joystick that will be queried.
   *
   * \return the product version of the desired joystick; `std::nullopt` if it
   * can't be obtained.
   *
   * \since 4.2.0
   */
  [[nodiscard]] static auto product_version(const int deviceIndex) noexcept
      -> std::optional<u16>
  {
    const auto version = SDL_JoystickGetDeviceProductVersion(deviceIndex);
    if (version == 0) {
      return std::nullopt;
    } else {
      return version;
    }
  }

  /**
   * \brief Returns the ball axis change since the last poll.
   *
   * \note Trackballs can only return relative motion since the last call, these
   * motion deltas are placed into the `BallAxisChange` struct.
   *
   * \param ball the ball index to check, start at 0.
   *
   * \return a `JoystickBallAxisChange` instance or `std::nullopt` if something
   * goes wrong.
   *
   * \since 4.2.0
   */
  [[nodiscard]] auto get_ball_axis_change(const int ball) const noexcept
      -> std::optional<ball_axis_change>
  {
    ball_axis_change change{};
    const auto result =
        SDL_JoystickGetBall(get(), ball, &change.dx, &change.dy);
    if (result == 0) {
      return change;
    } else {
      return std::nullopt;
    }
  }

  /**
   * \brief Returns the current position of the specified axis.
   *
   * \details Most modern joysticks let the X-axis be represented by 0
   * and the Y-axis by 1. To account for jitter, it may be necessary to impose
   * some kind of tolerance on the returned value.
   *
   * \note Some joysticks use axes 2 and 3 for extra buttons.
   *
   * \param axis the ID of the axis to query.
   *
   * \return a 16-bit signed integer that represents the position of the
   * specified axis; `std::nullopt` if something goes wrong.
   *
   * \since 4.2.0
   */
  [[nodiscard]] auto axis_pos(const int axis) const noexcept
      -> std::optional<i16>
  {
    const auto result = SDL_JoystickGetAxis(get(), axis);
    if (result == 0) {
      return std::nullopt;
    } else {
      return result;
    }
  }

  /**
   * \brief Returns the initial state of the specified axis on the joystick.
   *
   * \param axis the axis that will be queried. Starts at 0.
   *
   * \return the initial state of the axis; `std::nullopt` if the axis doesn't
   * have an initial state.
   *
   * \since 4.2.0
   */
  [[nodiscard]] auto axis_initial_state(const int axis) const noexcept
      -> std::optional<i16>
  {
    i16 state{};
    const auto hadInitialState =
        SDL_JoystickGetAxisInitialState(get(), axis, &state);
    if (hadInitialState) {
      return state;
    } else {
      return std::nullopt;
    }
  }

  /**
   * \brief Indicates whether or not the joystick is attached to the system.
   *
   * \return `true` if the joystick is attached to the system; false otherwise.
   *
   * \since 4.2.0
   */
  [[nodiscard]] auto is_attached() const noexcept -> bool
  {
    return SDL_JoystickGetAttached(get());
  }

  /**
   * \brief Returns the amount of hats on the joystick.
   *
   * \return the amount of hats on the joystick.
   *
   * \since 4.2.0
   */
  [[nodiscard]] auto num_hats() const noexcept -> int
  {
    return SDL_JoystickNumHats(get());
  }

  /**
   * \brief Returns the amount of general axis controls on the joystick.
   *
   * \return the amount of general axis controls on the joystick.
   *
   * \since 4.2.0
   */
  [[nodiscard]] auto num_axes() const noexcept -> int
  {
    return SDL_JoystickNumAxes(get());
  }

  /**
   * \brief Returns the amount of trackballs on the joystick.
   *
   * \return the amount of trackballs on the joystick.
   *
   * \since 4.2.0
   */
  [[nodiscard]] auto num_trackballs() const noexcept -> int
  {
    return SDL_JoystickNumBalls(get());
  }

  /**
   * \brief Returns the amount of buttons on the joystick.
   *
   * \return the amount of buttons on the joystick.
   *
   * \since 4.2.0
   */
  [[nodiscard]] auto num_buttons() const noexcept -> int
  {
    return SDL_JoystickNumButtons(get());
  }

  /**
   * \brief Returns the instance ID associated with the joystick.
   *
   * \return the instance ID associated with the joystick.
   *
   * \since 4.2.0
   */
  [[nodiscard]] auto instance_id() const noexcept -> SDL_JoystickID
  {
    return SDL_JoystickInstanceID(get());
  }

  /**
   * \brief Returns the instance ID for the joystick associated with the
   * specified device index.
   *
   * \param deviceIndex the device index of the joystick that will be queried.
   *
   * \return the instance ID of the desired joystick; `std::nullopt` if it can't
   * be obtained.
   *
   * \since 4.2.0
   */
  [[nodiscard]] static auto instance_id(const int deviceIndex) noexcept
      -> std::optional<SDL_JoystickID>
  {
    const auto id = SDL_JoystickGetDeviceInstanceID(deviceIndex);
    if (id == -1) {
      return std::nullopt;
    } else {
      return id;
    }
  }

  /**
   * \brief Returns the GUID associated with the joystick.
   *
   * \note The GUID is implementation-dependent.
   *
   * \return the GUID associated with the joystick.
   *
   * \since 4.2.0
   */
  [[nodiscard]] auto guid() noexcept -> SDL_JoystickGUID
  {
    return SDL_JoystickGetGUID(get());
  }

  /**
   * \brief Returns the GUID for the joystick associated with the specified
   * device index.
   *
   * \note The GUID is implementation-dependent.
   * \note This function can be called before any joysticks are opened.
   *
   * \param deviceIndex refers to the N'th joystick that is currently recognized
   * by SDL.
   *
   * \return the GUID of the joystick associated with the device index.
   *
   * \since 4.2.0
   */
  [[nodiscard]] static auto guid(const int deviceIndex) noexcept
      -> SDL_JoystickGUID
  {
    return SDL_JoystickGetDeviceGUID(deviceIndex);
  }

  /**
   * \brief Returns the name associated with the joystick.
   *
   * \note If no name can be found, this method returns a null string.
   *
   * \return the name of the joystick; `nullptr` if no name is found.
   *
   * \since 4.2.0
   */
  [[nodiscard]] auto name() const noexcept -> czstring
  {
    return SDL_JoystickName(get());
  }

  /**
   * \brief Returns the associated with the joystick with the specified
   * device index.
   *
   * \param deviceIndex refers to the N'th joystick that is currently recognized
   * by SDL.
   *
   * \return the name associated with the joystick; `nullptr` if no name is
   * found.
   *
   * \since 4.2.0
   */
  [[nodiscard]] static auto name(const int deviceIndex) noexcept -> czstring
  {
    return SDL_JoystickNameForIndex(deviceIndex);
  }

  /**
   * \brief Returns the current power level of the joystick.
   *
   * \return a `joystick::Power` value that represents the current power level.
   *
   * \since 4.2.0
   */
  [[nodiscard]] auto get_power() const noexcept -> power
  {
    return static_cast<power>(SDL_JoystickCurrentPowerLevel(get()));
  }

  /**
   * \brief Returns the button state of the button associated with the index.
   *
   * \param button the button index to get the state from, starting at 0.
   *
   * \return the state of the button.
   *
   * \since 4.2.0
   */
  [[nodiscard]] auto get_button_state(const int button) const noexcept
      -> button_state
  {
    return static_cast<button_state>(SDL_JoystickGetButton(get(), button));
  }

  /**
   * \brief Returns the state of a specific joystick hat.
   *
   * \param hat the index of the hat to query, indices start at 0.
   *
   * \return a `HatState` value that represents the current state of the hat.
   *
   * \since 4.2.0
   *
   * \see `joystick::HatState`
   */
  [[nodiscard]] auto get_hat_state(const int hat) const noexcept -> hat_state
  {
    return static_cast<hat_state>(SDL_JoystickGetHat(get(), hat));
  }

  /**
   * \brief Updates the state of all open joysticks.
   *
   * \note This is done automatically by the event loop if any joystick
   * events are enabled.
   *
   * \since 4.2.0
   */
  static void update() noexcept
  {
    SDL_JoystickUpdate();
  }

  /**
   * \brief Locks the access to all joysticks.
   *
   * \details If you are using the joystick API from multiple threads you
   * should use this method to restrict access to the joysticks.
   *
   * \see SDL_LockJoysticks
   * \since 4.2.0
   */
  static void lock() noexcept
  {
    SDL_LockJoysticks();
  }

  /**
   * \brief Unlocks the access to all joysticks.
   *
   * \see SDL_UnlockJoysticks
   * \since 4.2.0
   */
  static void unlock() noexcept
  {
    SDL_UnlockJoysticks();
  }

  /**
   * \brief Specifies whether or not joystick event polling is enabled.
   *
   * \details If joystick event polling is disabled, then you must manually call
   * `joystick::update()` in order to update the joystick state.
   *
   * \note It's recommended to leave joystick event polling enabled.
   *
   * \warning Calling this function might cause all events currently in
   * the event queue to be deleted.
   *
   * \param enabled `true` if joystick event polling should be enabled;
   * `false` otherwise.
   *
   * \see SDL_JoystickEventState(int)
   *
   * \since 4.2.0
   */
  static void set_polling(const bool enabled) noexcept
  {
    SDL_JoystickEventState(enabled ? SDL_ENABLE : SDL_DISABLE);
  }

  /**
   * \brief Indicates whether or not joystick event polling is enabled.
   *
   * \return `true` if joystick event polling is enabled; `false` otherwise.
   *
   * \since 4.2.0
   */
  [[nodiscard]] static auto is_polling() noexcept -> bool
  {
    return SDL_JoystickEventState(SDL_QUERY);
  }

  /**
   * \brief Returns the amount of currently available joysticks.
   *
   * \return the current amount of available joysticks; `std::nullopt` if
   * something goes wrong.
   *
   * \since 4.2.0
   */
  [[nodiscard]] static auto amount() noexcept -> std::optional<int>
  {
    const auto result = SDL_NumJoysticks();
    if (result < 0) {
      return std::nullopt;
    } else {
      return result;
    }
  }

  /**
   * \brief Returns a joystick GUID based on the supplied string.
   *
   * \param str the string used to obtain the GUID, can't be null.
   *
   * \return the obtained GUID.
   *
   * \see `SDL_JoystickGetGUIDFromString`
   * \since 4.2.0
   */
  [[nodiscard]] static auto guid_from_string(not_null<czstring> str) noexcept
      -> SDL_JoystickGUID
  {
    return SDL_JoystickGetGUIDFromString(str);
  }

  /**
   * \brief Returns the maximum possible value of an axis control on a joystick.
   *
   * \return the maximum possible value of an axis control.
   *
   * \since 4.2.0
   */
  [[nodiscard]] constexpr static auto axis_max() noexcept -> i16
  {
    return SDL_JOYSTICK_AXIS_MAX;
  }

  /**
   * \brief Returns the minimum possible value of an axis control on a joystick.
   *
   * \return the minimum possible value of an axis control.
   *
   * \since 4.2.0
   */
  [[nodiscard]] constexpr static auto axis_min() noexcept -> i16
  {
    return SDL_JOYSTICK_AXIS_MIN;
  }

  /**
   * \brief Indicates whether or not a handle holds a non-null pointer.
   *
   * \tparam U dummy parameter for SFINAE.
   * \return `true` if the handle holds a non-null pointer; `false` otherwise.
   *
   * \since 5.0.0
   */
  template <typename U = T, detail::is_handle<U> = true>
  explicit operator bool() const noexcept
  {
    return m_joystick != nullptr;
  }

  /**
   * \brief Returns a pointer to the associated `SDL_Joystick`.
   *
   * \warning Use of this method is not recommended, since it purposefully
   * breaks const-correctness. However, it can be useful since many SDL calls
   * use non-const pointers even when no change will be applied. Don't take
   * ownership of the returned pointer, or bad things will happen.
   *
   * \return a pointer to the internal `SDL_Joystick`.
   *
   * \since 4.2.0
   */
  [[nodiscard]] auto get() const noexcept -> SDL_Joystick*
  {
    if constexpr (is_owning()) {
      return m_joystick.get();
    } else {
      return m_joystick;
    }
  }

 private:
  struct deleter final
  {
    void operator()(SDL_Joystick* joystick) noexcept
    {
      if (SDL_JoystickGetAttached(joystick)) {
        SDL_JoystickClose(joystick);
      }
    }
  };

  using rep_t = std::conditional_t<T::value,
                                   std::unique_ptr<SDL_Joystick, deleter>,
                                   SDL_Joystick*>;
  rep_t m_joystick;
};

/**
 * \typedef joystick
 *
 * \brief Represents an owning joystick.
 *
 * \since 5.0.0
 */
using joystick = basic_joystick<std::true_type>;

/**
 * \typedef joystick_handle
 *
 * \brief Represents a non-owning joystick.
 *
 * \since 5.0.0
 */
using joystick_handle = basic_joystick<std::false_type>;

/**
 * \brief Indicates whether or not two joystick power values are the same.
 *
 * \ingroup input
 *
 * \param lhs the left-hand side power type.
 * \param rhs the right-hand side power type.
 *
 * \return `true` if the values are the same; `false` otherwise.
 *
 * \since 4.3.0
 */
[[nodiscard]] constexpr auto operator==(
    const joystick::power lhs,
    const SDL_JoystickPowerLevel rhs) noexcept -> bool
{
  return static_cast<SDL_JoystickPowerLevel>(lhs) == rhs;
}

/**
 * \brief Indicates whether or not two joystick power values are the same.
 *
 * \ingroup input
 *
 * \param lhs the left-hand side power type.
 * \param rhs the right-hand side power type.
 *
 * \return `true` if the values are the same; `false` otherwise.
 *
 * \since 4.3.0
 */
[[nodiscard]] constexpr auto operator==(const SDL_JoystickPowerLevel lhs,
                                        const joystick::power rhs) noexcept
    -> bool
{
  return rhs == lhs;
}

/**
 * \brief Indicates whether or not two joystick power values aren't the same.
 *
 * \ingroup input
 *
 * \param lhs the left-hand side power type.
 * \param rhs the right-hand side power type.
 *
 * \return `true` if the values aren't the same; `false` otherwise.
 *
 * \since 4.3.0
 */
[[nodiscard]] constexpr auto operator!=(
    const joystick::power lhs,
    const SDL_JoystickPowerLevel rhs) noexcept -> bool
{
  return !(lhs == rhs);
}

/**
 * \brief Indicates whether or not two joystick power values aren't the same.
 *
 * \ingroup input
 *
 * \param lhs the left-hand side power type.
 * \param rhs the right-hand side power type.
 *
 * \return `true` if the values aren't the same; `false` otherwise.
 *
 * \since 4.3.0
 */
[[nodiscard]] constexpr auto operator!=(const SDL_JoystickPowerLevel lhs,
                                        const joystick::power rhs) noexcept
    -> bool
{
  return !(lhs == rhs);
}

/**
 * \brief Indicates whether or not two joystick type values are the same.
 *
 * \ingroup input
 *
 * \param lhs the left-hand side joystick type value.
 * \param rhs the right-hand side joystick type value.
 *
 * \return `true` if the values are the same; `false` otherwise.
 *
 * \since 4.3.0
 */
[[nodiscard]] constexpr auto operator==(const joystick::type lhs,
                                        const SDL_JoystickType rhs) noexcept
    -> bool
{
  return static_cast<SDL_JoystickType>(lhs) == rhs;
}

/**
 * \brief Indicates whether or not two joystick type values are the same.
 *
 * \ingroup input
 *
 * \param lhs the left-hand side joystick type value.
 * \param rhs the right-hand side joystick type value.
 *
 * \return `true` if the values are the same; `false` otherwise.
 *
 * \since 4.3.0
 */
[[nodiscard]] constexpr auto operator==(const SDL_JoystickType lhs,
                                        const joystick::type rhs) noexcept
    -> bool
{
  return rhs == lhs;
}

/**
 * \brief Indicates whether or not two joystick type values aren't the same.
 *
 * \ingroup input
 *
 * \param lhs the left-hand side joystick type value.
 * \param rhs the right-hand side joystick type value.
 *
 * \return `true` if the values aren't the same; `false` otherwise.
 *
 * \since 4.3.0
 */
[[nodiscard]] constexpr auto operator!=(const joystick::type lhs,
                                        const SDL_JoystickType rhs) noexcept
    -> bool
{
  return !(lhs == rhs);
}

/**
 * \brief Indicates whether or not two joystick type values aren't the same.
 *
 * \ingroup input
 *
 * \param lhs the left-hand side joystick type value.
 * \param rhs the right-hand side joystick type value.
 *
 * \return `true` if the values aren't the same; `false` otherwise.
 *
 * \since 4.3.0
 */
[[nodiscard]] constexpr auto operator!=(const SDL_JoystickType lhs,
                                        const joystick::type rhs) noexcept
    -> bool
{
  return !(lhs == rhs);
}

}  // namespace cen

#endif  // CENTURION_JOYSTICK_HEADER<|MERGE_RESOLUTION|>--- conflicted
+++ resolved
@@ -70,9 +70,6 @@
   using owner_t = basic_joystick<std::true_type>;
   using handle_t = basic_joystick<std::false_type>;
 
-<<<<<<< HEAD
-  template <typename X> friend class basic_controller;
-=======
   [[nodiscard]] constexpr static auto is_owning() noexcept -> bool
   {
     return std::is_same_v<T, std::true_type>;
@@ -82,7 +79,6 @@
   {
     return std::is_same_v<T, std::false_type>;
   }
->>>>>>> 2758b8dc
 
  public:
   /**
